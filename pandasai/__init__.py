--- conflicted
+++ resolved
@@ -39,26 +39,12 @@
 
 import pandas as pd
 from .helpers.shortcuts import Shortcuts
-<<<<<<< HEAD
 from .smart_dataframe import SmartDataframe
 from .smart_datalake import SmartDatalake
-=======
-from .helpers.path import find_closest
-from .llm.base import LLM
-from .llm.langchain import LangchainLLM
-from .middlewares.base import Middleware
-from .middlewares.charts import ChartsMiddleware
 from .prompts.base import Prompt
-from .prompts.correct_error_prompt import CorrectErrorPrompt
-from .prompts.correct_multiples_prompt import CorrectMultipleDataframesErrorPrompt
-from .prompts.generate_python_code import GeneratePythonCodePrompt
-from .prompts.generate_response import GenerateResponsePrompt
-from .prompts.multiple_dataframes import MultipleDataframesPrompt
->>>>>>> 59dcac26
 from .callbacks.base import BaseCallback
 from .helpers.df_config import Config
 from .helpers.cache import Cache
-from .prompts.base import Prompt
 
 __version__ = importlib.metadata.version(__package__ or __name__)
 
@@ -156,47 +142,6 @@
         # configure the logging
         # noinspection PyArgumentList
         # https://stackoverflow.com/questions/61226587/pycharm-does-not-recognize-logging-basicconfig-handlers-argument
-<<<<<<< HEAD
-=======
-        if enable_logging:
-            try:
-                filaname = find_closest("pandasai.log")
-            except ValueError:
-                filaname = "pandasai.log"
-            handlers = [logging.FileHandler(filaname)]
-        else:
-            handlers = []
-
-        if verbose:
-            handlers.append(logging.StreamHandler(sys.stdout))
-        logging.basicConfig(
-            level=logging.INFO,
-            format="%(asctime)s [%(levelname)s] %(message)s",
-            datefmt="%Y-%m-%d %H:%M:%S",
-            handlers=handlers,
-        )
-        self._logger = logging.getLogger(__name__)
-
-        if llm is None:
-            raise LLMNotFoundError(
-                "An LLM should be provided to instantiate a PandasAI instance"
-            )
-        self._load_llm(llm)
-        self._is_conversational_answer = conversational
-        self._verbose = verbose
-        self._enforce_privacy = enforce_privacy
-        self._save_charts = save_charts
-        self._save_charts_path = save_charts_path
-        self._process_id = str(uuid.uuid4())
-        self._logs = []
-
-        self._non_default_prompts = (
-            {} if non_default_prompts is None else non_default_prompts
-        )
-
-        self.notebook = Notebook()
-        self._in_notebook = self.notebook.in_notebook()
->>>>>>> 59dcac26
 
         self._config = Config(
             conversational=conversational,
@@ -237,135 +182,10 @@
 
         """
 
-<<<<<<< HEAD
         new_config = self._config.dict()
         new_config["show_code"] = show_code
         new_config["anonymize_df"] = anonymize_df
         new_config["use_error_correction_framework"] = use_error_correction_framework
-=======
-        self._start_time = time.time()
-
-        self.log(f"Question: {prompt}")
-        self.log(f"Running PandasAI with {self._llm.type} LLM...")
-
-        self._prompt_id = str(uuid.uuid4())
-        self.log(f"Prompt ID: {self._prompt_id}")
-
-        try:
-            if self._enable_cache and self._cache and self._cache.get(prompt):
-                self.log("Using cached response")
-                code = self._cache.get(prompt)
-            else:
-                rows_to_display = 0 if self._enforce_privacy else 5
-
-                multiple: bool = isinstance(data_frame, list)
-
-                if multiple:
-                    heads = [
-                        anonymize_dataframe_head(dataframe.head(rows_to_display))
-                        if anonymize_df
-                        else dataframe.head(rows_to_display)
-                        for dataframe in data_frame
-                    ]
-
-                    multiple_dataframes_default_values = {"dataframes": heads}
-                    (
-                        multiple_dataframes_instruction,
-                        multiple_dataframes_instruction_values,
-                    ) = self._get_prompt(
-                        "multiple_dataframes",
-                        default_prompt=MultipleDataframesPrompt,
-                        default_values=multiple_dataframes_default_values,
-                        df=data_frame,
-                    )
-
-                    code = self._llm.generate_code(
-                        multiple_dataframes_instruction,
-                        prompt,
-                    )
-
-                    self._original_instructions = multiple_dataframes_instruction_values
-
-                else:
-                    df_head = data_frame.head(rows_to_display)
-                    if anonymize_df:
-                        df_head = anonymize_dataframe_head(df_head)
-                    df_head = df_head.to_csv(index=False)
-
-                    generate_code_default_values = {
-                        "df_head": df_head,
-                        "num_rows": data_frame.shape[0],
-                        "num_columns": data_frame.shape[1],
-                    }
-
-                    (
-                        generate_code_instruction,
-                        generate_code_instruction_values,
-                    ) = self._get_prompt(
-                        "generate_python_code",
-                        GeneratePythonCodePrompt,
-                        default_values=generate_code_default_values,
-                        df=data_frame,
-                    )
-
-                    code = self._llm.generate_code(
-                        generate_code_instruction,
-                        prompt,
-                    )
-                    self._original_instructions = generate_code_instruction_values
-
-                if self.callback:
-                    self.callback.on_code(code)
-
-                self.last_code_generated = code
-                self.log(
-                    f"""
-                        Code generated:
-                        ```
-                        {code}
-                        ```
-                    """
-                )
-
-                if self._enable_cache and self._cache:
-                    self._cache.set(prompt, code)
-
-            if show_code and self._in_notebook:
-                self.notebook.create_new_cell(code)
-
-            for middleware in self._middlewares:
-                code = middleware(code)
-
-            answer = self.run_code(
-                code,
-                data_frame,
-                use_error_correction_framework=use_error_correction_framework,
-            )
-            self.code_output = answer
-            self.log(f"Answer: {answer}")
-
-            if is_conversational_answer is None:
-                is_conversational_answer = self._is_conversational_answer
-            if is_conversational_answer:
-                answer = self.conversational_answer(prompt, answer)
-                self.log(f"Conversational answer: {answer}")
-
-            self.log(f"Executed in: {time.time() - self._start_time}s")
-
-            return answer
-        except Exception as exception:
-            self.last_error = str(exception)
-            print(exception)
-            return (
-                "Unfortunately, I was not able to answer your question, "
-                "because of the following error:\n"
-                f"\n{exception}\n"
-            )
-
-    def add_middlewares(self, *middlewares: List[Middleware]):
-        """
-        Add middlewares to PandasAI instance.
->>>>>>> 59dcac26
 
         config = Config(**new_config).dict()
 
